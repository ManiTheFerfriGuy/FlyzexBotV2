from __future__ import annotations

import asyncio
import contextlib
import json
import logging
import os
import sqlite3
from collections import Counter
from dataclasses import dataclass, field
from datetime import datetime, timedelta, timezone
import re
from pathlib import Path
from typing import Any, Dict, List, Optional

from aiofiles import open as aioopen

from .security import EncryptionManager


LOGGER = logging.getLogger(__name__)


# Default local timezone (can be overridden at runtime via configure_timezone)
LOCAL_TIMEZONE = timezone(timedelta(hours=3, minutes=30))


def configure_timezone(tz_spec: str | None) -> None:
    """Configure the module's local timezone from a specification.

    Accepted formats:
    - "UTC+03:30" or "UTC-04:00"
    - "UTC" (treated as zero offset)

    If the value is invalid or None, the default is preserved.
    """
    global LOCAL_TIMEZONE
    if not tz_spec:
        return
    spec = str(tz_spec).strip().upper()
    if spec == "UTC":
        LOCAL_TIMEZONE = timezone(timedelta(0))
        return
    m = re.fullmatch(r"UTC([+-])(\d{1,2}):(\d{2})", spec)
    if not m:
        return
    sign, hh, mm = m.groups()
    hours = int(hh)
    minutes = int(mm)
    if hours > 23 or minutes > 59:
        return
    total = hours * 60 + minutes
    if sign == "-":
        total = -total
    LOCAL_TIMEZONE = timezone(timedelta(minutes=total))


def format_timestamp(dt: Optional[datetime] = None) -> str:
    """Return a compact, human-friendly timestamp in the local timezone."""

    moment = dt or datetime.now(LOCAL_TIMEZONE)
    if moment.tzinfo is None:
        moment = moment.replace(tzinfo=LOCAL_TIMEZONE)
    moment = moment.astimezone(LOCAL_TIMEZONE)

    date_part = moment.strftime("%Y/%m/%d · %H:%M:%S")
    offset = moment.utcoffset()
    if not offset:
        return f"{date_part} UTC"

    total_minutes = int(offset.total_seconds() // 60)
    sign = "+" if total_minutes >= 0 else "-"
    hours, minutes = divmod(abs(total_minutes), 60)
    return f"{date_part} UTC{sign}{hours:02d}:{minutes:02d}"


def normalize_timestamp(value: str) -> str:
    """Convert legacy ISO timestamps to the modern display format."""

    if not value:
        return ""

    try:
        parsed = datetime.fromisoformat(value)
    except ValueError:
        return value

    if parsed.tzinfo is None:
        parsed = parsed.replace(tzinfo=LOCAL_TIMEZONE)
    return format_timestamp(parsed)


@dataclass
class ApplicationResponse:
    question_id: str
    question: str
    answer: str


@dataclass
class Application:
    user_id: int
    full_name: str
    username: Optional[str]
    answer: Optional[str]
    created_at: str
    language_code: Optional[str] = None
    responses: List[ApplicationResponse] = field(default_factory=list)


@dataclass
class ApplicationHistoryEntry:
    status: str
    updated_at: str
    note: Optional[str] = None
    language_code: Optional[str] = None


@dataclass
class StorageState:
    admins: List[int] = field(default_factory=list)
    admin_profiles: Dict[int, Dict[str, Optional[str]]] = field(default_factory=dict)
    applications: Dict[int, Application] = field(default_factory=dict)
    application_history: Dict[int, ApplicationHistoryEntry] = field(default_factory=dict)
    xp: Dict[str, Dict[str, int]] = field(default_factory=dict)
    xp_profiles: Dict[str, Dict[str, Any]] = field(default_factory=dict)
    cups: Dict[str, List[Dict[str, Any]]] = field(default_factory=dict)
    application_questions: Dict[str, Dict[str, str]] = field(default_factory=dict)

    def to_dict(self) -> Dict[str, Any]:
        return {
            "admins": self.admins,
            "admin_profiles": {
                str(user_id): {
                    key: value
                    for key, value in profile.items()
                    if value is not None
                }
                for user_id, profile in self.admin_profiles.items()
            },
            "applications": {
                str(k): {
                    **vars(v),
                    "responses": [vars(response) for response in v.responses],
                }
                for k, v in self.applications.items()
            },
            "application_history": {
                str(k): vars(v) for k, v in self.application_history.items()
            },
            "xp": self.xp,
            "xp_profiles": {
                str(user_id): {
                    key: value
                    for key, value in profile.items()
                    if value not in (None, "")
                }
                for user_id, profile in self.xp_profiles.items()
            },
            "cups": self.cups,
            "application_questions": {
                str(language): {
                    str(question_id): prompt
                    for question_id, prompt in questions.items()
                }
                for language, questions in self.application_questions.items()
            },
        }

    @classmethod
    def from_dict(cls, payload: Dict[str, Any]) -> "StorageState":
        applications = {}
        for key, value in payload.get("applications", {}).items():
            responses_payload = [
                ApplicationResponse(**response)
                for response in value.get("responses", [])
                if {"question_id", "question", "answer"}.issubset(response.keys())
            ]
            applications[int(key)] = Application(
                user_id=value["user_id"],
                full_name=value.get("full_name", ""),
                username=value.get("username"),
                answer=value.get("answer"),
                created_at=normalize_timestamp(value.get("created_at", "")),
                language_code=value.get("language_code"),
                responses=responses_payload,
            )

        application_history = {}
        for key, value in payload.get("application_history", {}).items():
            application_history[int(key)] = ApplicationHistoryEntry(
                status=value.get("status", ""),
                updated_at=normalize_timestamp(value.get("updated_at", "")),
                note=value.get("note"),
                language_code=value.get("language_code"),
            )
        return cls(
            admins=list(payload.get("admins", [])),
            admin_profiles={
                int(user_id): {
                    key: value
                    for key, value in (profile or {}).items()
                    if isinstance(value, str) and value
                }
                for user_id, profile in payload.get("admin_profiles", {}).items()
            },
            applications=applications,
            application_history=application_history,
            xp={k: {user: int(score) for user, score in v.items()} for k, v in payload.get("xp", {}).items()},
            xp_profiles={
                str(user_id): {
                    "username": profile.get("username"),
                    "full_name": profile.get("full_name"),
                    "updated_at": profile.get("updated_at"),
                    "last_chat": profile.get("last_chat"),
                    "chats": [str(chat) for chat in profile.get("chats", []) if chat],
                }
                for user_id, profile in payload.get("xp_profiles", {}).items()
                if isinstance(profile, dict)
            },
            cups={
                k: [
                    {
                        **entry,
                        "created_at": normalize_timestamp(entry.get("created_at", "")),
                    }
                    for entry in v
                ]
                for k, v in payload.get("cups", {}).items()
            },
            application_questions={
                str(language): {
                    str(question_id): str(prompt)
                    for question_id, prompt in (questions or {}).items()
                    if isinstance(question_id, str)
                    and isinstance(prompt, str)
                    and prompt.strip()
                }
                for language, questions in payload.get("application_questions", {}).items()
                if isinstance(language, str)
            },
        )


class Storage:
    _DEFAULT_LANGUAGE_KEY = "__default__"

    def __init__(
        self,
        path: Path,
        encryption: Optional[EncryptionManager] = None,
        *,
        backup_path: Optional[Path] = None,
    ) -> None:
        self._path = path
        self._encryption = encryption
        self._lock = asyncio.Lock()
        self._state = StorageState()
        self._backup_path = backup_path
        self._persistence_enabled = True

    def disable_persistence(self) -> None:
        """Disable load/save operations for ephemeral runtimes."""

        self._persistence_enabled = False
        self._backup_path = None

    async def load(self) -> None:
        if not self._persistence_enabled:
            return

        if not self._path.exists():
            self._path.parent.mkdir(parents=True, exist_ok=True)
            return

        async with aioopen(self._path, "rb") as file:
            encrypted = await file.read()

        if not encrypted:
            return

        if self._encryption is not None:
            decrypted = await self._encryption.decrypt(encrypted)
            if decrypted is None:
                raise RuntimeError(
                    "Failed to decrypt storage file. Check the secret key."
                )
            payload_bytes = decrypted
        else:
            payload_bytes = encrypted
<<<<<<< HEAD

        payload = json.loads(payload_bytes.decode("utf-8"))
=======

        try:
            payload = json.loads(payload_bytes.decode("utf-8"))
        except (UnicodeDecodeError, json.JSONDecodeError):
            LOGGER.exception(
                "storage_load_failed", extra={"path": str(self._path)}
            )
            return

>>>>>>> cf86f713
        self._state = StorageState.from_dict(payload)
        LOGGER.info("storage_loaded", extra={"path": str(self._path)})

    async def save(self) -> None:
        if not self._persistence_enabled:
            return

        payload = await self._snapshot()
        await self._write_snapshot(payload)
        if self._backup_path:
            try:
                await self._write_sqlite_backup(payload)
            except Exception:
                LOGGER.exception(
                    "sqlite_backup_failed", extra={"path": str(self._backup_path)}
                )

    async def add_admin(
        self,
        user_id: int,
        username: Optional[str] = None,
        full_name: Optional[str] = None,
    ) -> bool:
        normalized_username = username.strip() if isinstance(username, str) else None
        if normalized_username:
            normalized_username = normalized_username.lstrip("@") or None

        normalized_full_name = full_name.strip() if isinstance(full_name, str) else None
        async with self._lock:
            profile = self._state.admin_profiles.setdefault(user_id, {})
            changed = False

            if user_id not in self._state.admins:
                self._state.admins.append(user_id)
                changed = True

            if normalized_username and profile.get("username") != normalized_username:
                profile["username"] = normalized_username
                changed = True

            if normalized_full_name and profile.get("full_name") != normalized_full_name:
                profile["full_name"] = normalized_full_name
                changed = True

            if not profile:
                self._state.admin_profiles.pop(user_id, None)

            if not changed:
                return False

        await self.save()
        LOGGER.info("admin_added", extra={"user_id": user_id})
        return True

    async def remove_admin(self, user_id: int) -> bool:
        async with self._lock:
            if user_id not in self._state.admins:
                return False
            self._state.admins.remove(user_id)
            self._state.admin_profiles.pop(user_id, None)
        await self.save()
        LOGGER.info("admin_removed", extra={"user_id": user_id})
        return True

    def is_admin(self, user_id: int) -> bool:
        return user_id in self._state.admins

    def list_admins(self) -> List[int]:
        return list(self._state.admins)

    def get_admin_details(self) -> List[Dict[str, Optional[str]]]:
        details: List[Dict[str, Optional[str]]] = []
        for admin_id in self._state.admins:
            profile = self._state.admin_profiles.get(admin_id, {})
            username = profile.get("username")
            full_name = profile.get("full_name")

            application = self._state.applications.get(admin_id)
            if application:
                username = username or application.username
                full_name = full_name or application.full_name

            details.append(
                {
                    "user_id": admin_id,
                    "username": username,
                    "full_name": full_name,
                }
            )
        return details

    def get_admin_profile(self, user_id: int) -> Optional[Dict[str, Optional[str]]]:
        if user_id not in self._state.admins:
            return None

        profile = dict(self._state.admin_profiles.get(user_id, {}))
        username = profile.get("username")
        full_name = profile.get("full_name")

        application = self._state.applications.get(user_id)
        if application:
            username = username or application.username
            full_name = full_name or application.full_name

        xp_profile = self._state.xp_profiles.get(str(user_id))
        if xp_profile:
            username = username or xp_profile.get("username")
            full_name = full_name or xp_profile.get("full_name")

        return {
            "user_id": user_id,
            "username": username,
            "full_name": full_name,
        }

    def get_any_profile(self, user_id: int) -> Dict[str, Optional[str]]:
        """Best-effort profile resolution for a user id from known storage.

        This consults admin_profiles first, then applications as a fallback.
        Missing fields are returned as None.
        """
        profile = dict(self._state.admin_profiles.get(user_id, {}))
        username = profile.get("username")
        full_name = profile.get("full_name")
        application = self._state.applications.get(user_id)
        if application:
            username = username or application.username
            full_name = full_name or application.full_name
        xp_profile = self._state.xp_profiles.get(str(user_id))
        if xp_profile:
            username = username or xp_profile.get("username")
            full_name = full_name or xp_profile.get("full_name")
        return {"username": username, "full_name": full_name}

    def _normalise_language_key(self, language_code: Optional[str]) -> str:
        if language_code is None:
            return self._DEFAULT_LANGUAGE_KEY
        code = str(language_code).strip()
        if not code:
            return self._DEFAULT_LANGUAGE_KEY
        return code.lower()

    def get_application_questions(self, language_code: Optional[str] = None) -> Dict[str, str]:
        language_key = self._normalise_language_key(language_code)
        overrides: Dict[str, str] = {}
        default_bucket = self._state.application_questions.get(
            self._DEFAULT_LANGUAGE_KEY,
            {},
        )
        if default_bucket:
            overrides.update(default_bucket)
        if language_key != self._DEFAULT_LANGUAGE_KEY:
            overrides.update(
                self._state.application_questions.get(language_key, {})
            )
        return dict(overrides)

    async def set_application_question(
        self,
        question_id: str,
        prompt: Optional[str],
        *,
        language_code: Optional[str] = None,
    ) -> bool:
        normalised_id = (question_id or "").strip()
        if not normalised_id:
            return False

        trimmed_prompt = (prompt or "").strip()
        language_key = self._normalise_language_key(language_code)

        async with self._lock:
            bucket = self._state.application_questions.setdefault(language_key, {})
            if trimmed_prompt:
                if bucket.get(normalised_id) == trimmed_prompt:
                    return False
                bucket[normalised_id] = trimmed_prompt
            else:
                if normalised_id not in bucket:
                    return False
                bucket.pop(normalised_id, None)
                if not bucket:
                    self._state.application_questions.pop(language_key, None)

        await self.save()
        LOGGER.info(
            "application_question_updated",
            extra={"question_id": normalised_id, "language": language_key},
        )
        return True

    async def add_application(
        self,
        user_id: int,
        full_name: str,
        username: Optional[str],
        answer: Optional[str],
        language_code: Optional[str] = None,
        responses: Optional[List[ApplicationResponse]] = None,
    ) -> bool:
        async with self._lock:
            history_entry = self._state.application_history.get(user_id)
            if history_entry and history_entry.status == "approved":
                return False
            if user_id in self._state.applications:
                return False
            timestamp = format_timestamp()
            self._state.applications[user_id] = Application(
                user_id=user_id,
                full_name=full_name,
                username=username,
                answer=answer,
                created_at=timestamp,
                language_code=language_code,
                responses=list(responses or []),
            )
            self._state.application_history[user_id] = ApplicationHistoryEntry(
                status="pending",
                updated_at=timestamp,
                language_code=language_code,
            )
        await self.save()
        LOGGER.info("application_added", extra={"user_id": user_id})
        return True

    def has_application(self, user_id: int) -> bool:
        return user_id in self._state.applications

    def get_application(self, user_id: int) -> Optional[Application]:
        return self._state.applications.get(user_id)

    async def pop_application(self, user_id: int) -> Optional[Application]:
        async with self._lock:
            application = self._state.applications.pop(user_id, None)
        if application:
            await self.save()
        return application

    def get_pending_applications(self) -> List[Application]:
        return list(self._state.applications.values())

    async def withdraw_application(self, user_id: int) -> bool:
        async with self._lock:
            application = self._state.applications.pop(user_id, None)
            if not application:
                return False
            timestamp = format_timestamp()
            self._state.application_history[user_id] = ApplicationHistoryEntry(
                status="withdrawn",
                updated_at=timestamp,
                language_code=getattr(application, "language_code", None),
            )
        await self.save()
        LOGGER.info("application_withdrawn", extra={"user_id": user_id})
        return True

    async def mark_application_status(
        self,
        user_id: int,
        status: str,
        note: Optional[str] = None,
        language_code: Optional[str] = None,
    ) -> None:
        async with self._lock:
            timestamp = format_timestamp()
            previous = self._state.application_history.get(user_id)
            language = language_code or getattr(previous, "language_code", None)
            self._state.application_history[user_id] = ApplicationHistoryEntry(
                status=status,
                updated_at=timestamp,
                note=note,
                language_code=language,
            )
        await self.save()
        LOGGER.info("application_status_updated", extra={"user_id": user_id, "status": status})

    def get_application_status(self, user_id: int) -> Optional[ApplicationHistoryEntry]:
        return self._state.application_history.get(user_id)

    def get_applicants_by_status(self, status: str) -> List[tuple[int, ApplicationHistoryEntry]]:
        return [
            (user_id, history)
            for user_id, history in self._state.application_history.items()
            if history.status == status
        ]

    def get_application_statistics(self) -> Dict[str, Any]:
        history = list(self._state.application_history.items())
        status_counter = Counter(entry.status for _, entry in history)
        language_counter = Counter(
            (entry.language_code or "unknown") for _, entry in history if entry.language_code
        )
        for application in self._state.applications.values():
            code = application.language_code or "unknown"
            language_counter[code] += 1

        pending_lengths = [
            sum(len(response.answer) for response in application.responses)
            or len(application.answer or "")
            for application in self._state.applications.values()
        ]
        average_response_length = (
            sum(pending_lengths) / len(pending_lengths)
            if pending_lengths
            else 0
        )

        recent_updates = sorted(
            history,
            key=lambda item: getattr(item[1], "updated_at", ""),
            reverse=True,
        )[:5]

        return {
            "total": len(history),
            "pending": len(self._state.applications),
            "status_counts": dict(status_counter),
            "languages": dict(language_counter),
            "average_pending_answer_length": average_response_length,
            "recent_updates": [
                {
                    "user_id": user_id,
                    "status": entry.status,
                    "updated_at": entry.updated_at,
                }
                for user_id, entry in recent_updates
            ],
        }

    async def add_xp(
        self,
        chat_id: int,
        user_id: int,
        amount: int,
        *,
        full_name: Optional[str] = None,
        username: Optional[str] = None,
    ) -> int:
        async with self._lock:
            chat_key = str(chat_id)
            user_key = str(user_id)
            self._state.xp.setdefault(chat_key, {})
            self._state.xp[chat_key][user_key] = self._state.xp[chat_key].get(user_key, 0) + amount

            profile = self._state.xp_profiles.setdefault(user_key, {})
            normalized_username = username.strip() if isinstance(username, str) else None
            if normalized_username:
                normalized_username = normalized_username.lstrip("@") or None
            normalized_full_name = full_name.strip() if isinstance(full_name, str) else None

            if normalized_username:
                profile["username"] = normalized_username
            if normalized_full_name:
                profile["full_name"] = normalized_full_name

            chats = profile.setdefault("chats", [])
            if str(chat_key) not in chats:
                chats.append(str(chat_key))
            profile["last_chat"] = chat_key
            profile["updated_at"] = format_timestamp()

        await self.save()
        LOGGER.debug(
            "xp_added",
            extra={
                "chat_id": chat_id,
                "user_id": user_id,
                "amount": amount,
                "username": username,
            },
        )
        return self._state.xp[chat_key][user_key]

    def get_xp_leaderboard(self, chat_id: int, limit: int) -> List[tuple[str, int]]:
        chat_key = str(chat_id)
        scores = self._state.xp.get(chat_key, {})
        sorted_scores = sorted(scores.items(), key=lambda item: item[1], reverse=True)
        return sorted_scores[:limit]

    def get_global_xp_top(self, limit: int) -> List[tuple[str, int]]:
        """Aggregate XP across all chats and return top N users (by total XP)."""
        totals: Dict[str, int] = {}
        for chat_scores in self._state.xp.values():
            for user_id, score in chat_scores.items():
                totals[user_id] = totals.get(user_id, 0) + int(score)
        return sorted(totals.items(), key=lambda item: item[1], reverse=True)[:limit]

    def get_cup_wins_top(self, limit: int) -> List[tuple[str, int]]:
        """Estimate cup wins by counting numeric user ids in podium lists across chats.

        Entries that cannot be parsed as integer user ids are ignored.
        """
        wins: Dict[str, int] = {}
        for cup_list in self._state.cups.values():
            for cup in cup_list:
                for entry in cup.get("podium", []) or []:
                    try:
                        uid = str(int(str(entry).strip()))
                    except Exception:
                        continue
                    wins[uid] = wins.get(uid, 0) + 1
        return sorted(wins.items(), key=lambda item: item[1], reverse=True)[:limit]

    async def add_cup(self, chat_id: int, title: str, description: str, podium: List[str]) -> None:
        async with self._lock:
            chat_key = str(chat_id)
            self._state.cups.setdefault(chat_key, [])
            self._state.cups[chat_key].append(
                {
                    "title": title,
                    "description": description,
                    "podium": podium,
                    "created_at": format_timestamp(),
                }
            )
        await self.save()
        LOGGER.info("cup_added", extra={"chat_id": chat_id, "title": title})

    def get_cups(self, chat_id: int, limit: int) -> List[Dict[str, Any]]:
        chat_key = str(chat_id)
        cups = self._state.cups.get(chat_key, [])
        cups_sorted = sorted(cups, key=lambda item: item["created_at"], reverse=True)
        return cups_sorted[:limit]

    async def _snapshot(self) -> bytes:
        async with self._lock:
            payload = json.dumps(self._state.to_dict()).encode("utf-8")
        return payload

    async def _write_snapshot(self, payload: bytes) -> None:
        if self._encryption is not None:
            to_write = await self._encryption.encrypt(payload)
        else:
            to_write = payload
        self._path.parent.mkdir(parents=True, exist_ok=True)

        if self._path.suffix:
            tmp_path = self._path.with_suffix(self._path.suffix + ".tmp")
        else:
            tmp_path = self._path.with_name(self._path.name + ".tmp")

        try:
            async with aioopen(tmp_path, "wb") as file:
                await file.write(to_write)
                await file.flush()
            await asyncio.to_thread(os.replace, tmp_path, self._path)
        except Exception:
            with contextlib.suppress(FileNotFoundError):
                await asyncio.to_thread(tmp_path.unlink)
            raise

        LOGGER.debug("storage_flushed", extra={"path": str(self._path)})

    async def _write_sqlite_backup(self, payload: bytes) -> None:
        if not self._backup_path:
            return

        snapshot = json.loads(payload.decode("utf-8"))
        await asyncio.to_thread(self._dump_sqlite_backup, snapshot)

    def _dump_sqlite_backup(self, snapshot: Dict[str, Any]) -> None:
        assert self._backup_path is not None
        self._backup_path.parent.mkdir(parents=True, exist_ok=True)

        with sqlite3.connect(self._backup_path) as connection:
            connection.execute("PRAGMA foreign_keys = ON")
            cursor = connection.cursor()

            cursor.executescript(
                """
                DROP TABLE IF EXISTS admins;
                DROP TABLE IF EXISTS admin_profiles;
                DROP TABLE IF EXISTS applications;
                DROP TABLE IF EXISTS application_responses;
                DROP TABLE IF EXISTS application_history;
                DROP TABLE IF EXISTS xp;
                DROP TABLE IF EXISTS cups;
                DROP TABLE IF EXISTS application_questions;
                DROP TABLE IF EXISTS metadata;

                CREATE TABLE admins (
                    user_id INTEGER PRIMARY KEY
                );

                CREATE TABLE admin_profiles (
                    user_id INTEGER PRIMARY KEY,
                    username TEXT,
                    full_name TEXT
                );

                CREATE TABLE applications (
                    user_id INTEGER PRIMARY KEY,
                    full_name TEXT,
                    username TEXT,
                    answer TEXT,
                    created_at TEXT,
                    language_code TEXT
                );

                CREATE TABLE application_responses (
                    user_id INTEGER,
                    position INTEGER,
                    question_id TEXT,
                    question TEXT,
                    answer TEXT,
                    PRIMARY KEY (user_id, position),
                    FOREIGN KEY (user_id) REFERENCES applications(user_id) ON DELETE CASCADE
                );

                CREATE TABLE application_history (
                    user_id INTEGER PRIMARY KEY,
                    status TEXT,
                    updated_at TEXT,
                    note TEXT,
                    language_code TEXT,
                    FOREIGN KEY (user_id) REFERENCES applications(user_id) ON DELETE CASCADE
                );

                CREATE TABLE xp (
                    chat_id TEXT,
                    user_id TEXT,
                    score INTEGER,
                    PRIMARY KEY (chat_id, user_id)
                );

                CREATE TABLE cups (
                    chat_id TEXT,
                    position INTEGER,
                    title TEXT,
                    description TEXT,
                    podium TEXT,
                    created_at TEXT,
                    PRIMARY KEY (chat_id, position)
                );

                CREATE TABLE application_questions (
                    language_code TEXT,
                    question_id TEXT,
                    prompt TEXT,
                    PRIMARY KEY (language_code, question_id)
                );

                CREATE TABLE metadata (
                    key TEXT PRIMARY KEY,
                    value TEXT
                );
                """
            )

            admins = [(int(user_id),) for user_id in snapshot.get("admins", [])]
            if admins:
                cursor.executemany("INSERT INTO admins(user_id) VALUES (?)", admins)

            profiles = [
                (
                    int(user_id),
                    profile.get("username"),
                    profile.get("full_name"),
                )
                for user_id, profile in snapshot.get("admin_profiles", {}).items()
            ]
            if profiles:
                cursor.executemany(
                    "INSERT INTO admin_profiles(user_id, username, full_name) VALUES (?, ?, ?)",
                    profiles,
                )

            applications = []
            responses: List[tuple[int, int, Optional[str], Optional[str], Optional[str]]] = []
            for user_id, application in snapshot.get("applications", {}).items():
                int_user_id = int(user_id)
                applications.append(
                    (
                        int_user_id,
                        application.get("full_name"),
                        application.get("username"),
                        application.get("answer"),
                        application.get("created_at"),
                        application.get("language_code"),
                    )
                )
                for position, response in enumerate(application.get("responses", [])):
                    responses.append(
                        (
                            int_user_id,
                            position,
                            response.get("question_id"),
                            response.get("question"),
                            response.get("answer"),
                        )
                    )

            if applications:
                cursor.executemany(
                    """
                    INSERT INTO applications(
                        user_id, full_name, username, answer, created_at, language_code
                    ) VALUES (?, ?, ?, ?, ?, ?)
                    """,
                    applications,
                )

            if responses:
                cursor.executemany(
                    """
                    INSERT INTO application_responses(
                        user_id, position, question_id, question, answer
                    ) VALUES (?, ?, ?, ?, ?)
                    """,
                    responses,
                )

            history_rows = [
                (
                    int(user_id),
                    entry.get("status"),
                    entry.get("updated_at"),
                    entry.get("note"),
                    entry.get("language_code"),
                )
                for user_id, entry in snapshot.get("application_history", {}).items()
            ]
            if history_rows:
                cursor.executemany(
                    """
                    INSERT INTO application_history(
                        user_id, status, updated_at, note, language_code
                    ) VALUES (?, ?, ?, ?, ?)
                    """,
                    history_rows,
                )

            xp_rows = [
                (chat_id, user_id, int(score))
                for chat_id, scores in snapshot.get("xp", {}).items()
                for user_id, score in scores.items()
            ]
            if xp_rows:
                cursor.executemany(
                    "INSERT INTO xp(chat_id, user_id, score) VALUES (?, ?, ?)", xp_rows
                )

            cups_rows = []
            for chat_id, cups in snapshot.get("cups", {}).items():
                for position, cup in enumerate(cups):
                    cups_rows.append(
                        (
                            chat_id,
                            position,
                            cup.get("title"),
                            cup.get("description"),
                            json.dumps(cup.get("podium", []), ensure_ascii=False),
                            cup.get("created_at"),
                        )
                    )
            if cups_rows:
                cursor.executemany(
                    """
                    INSERT INTO cups(
                        chat_id, position, title, description, podium, created_at
                    ) VALUES (?, ?, ?, ?, ?, ?)
                    """,
                    cups_rows,
                )

            question_rows = [
                (language, question_id, prompt)
                for language, questions in snapshot.get("application_questions", {}).items()
                for question_id, prompt in questions.items()
            ]
            if question_rows:
                cursor.executemany(
                    """
                    INSERT INTO application_questions(language_code, question_id, prompt)
                    VALUES (?, ?, ?)
                    """,
                    question_rows,
                )

            cursor.execute(
                "INSERT INTO metadata(key, value) VALUES (?, ?)",
                ("raw_snapshot", json.dumps(snapshot, ensure_ascii=False)),
            )
            cursor.execute(
                "INSERT INTO metadata(key, value) VALUES (?, ?)",
                ("exported_at", datetime.utcnow().isoformat()),
            )
<|MERGE_RESOLUTION|>--- conflicted
+++ resolved
@@ -288,10 +288,6 @@
             payload_bytes = decrypted
         else:
             payload_bytes = encrypted
-<<<<<<< HEAD
-
-        payload = json.loads(payload_bytes.decode("utf-8"))
-=======
 
         try:
             payload = json.loads(payload_bytes.decode("utf-8"))
@@ -301,7 +297,6 @@
             )
             return
 
->>>>>>> cf86f713
         self._state = StorageState.from_dict(payload)
         LOGGER.info("storage_loaded", extra={"path": str(self._path)})
 
